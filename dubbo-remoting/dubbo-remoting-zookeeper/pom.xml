<<<<<<< HEAD
<!--
 - Copyright 1999-2011 Alibaba Group.
 -  
 - Licensed under the Apache License, Version 2.0 (the "License");
 - you may not use this file except in compliance with the License.
 - You may obtain a copy of the License at
 -  
 -      http://www.apache.org/licenses/LICENSE-2.0
 -  
 - Unless required by applicable law or agreed to in writing, software
 - distributed under the License is distributed on an "AS IS" BASIS,
 - WITHOUT WARRANTIES OR CONDITIONS OF ANY KIND, either express or implied.
 - See the License for the specific language governing permissions and
 - limitations under the License.
-->
<project xmlns:xsi="http://www.w3.org/2001/XMLSchema-instance" xmlns="http://maven.apache.org/POM/4.0.0"
         xsi:schemaLocation="http://maven.apache.org/POM/4.0.0 http://maven.apache.org/maven-v4_0_0.xsd">
    <modelVersion>4.0.0</modelVersion>
    <parent>
        <groupId>com.alibaba</groupId>
        <artifactId>dubbo-remoting</artifactId>
        <version>2.6.2-SNAPSHOT</version>
    </parent>
    <artifactId>dubbo-remoting-zookeeper</artifactId>
    <packaging>jar</packaging>
    <name>${project.artifactId}</name>
    <description>The zookeeper remoting module of dubbo project</description>
    <properties>
        <skip_maven_deploy>false</skip_maven_deploy>
    </properties>
    <dependencies>
        <dependency>
            <groupId>com.alibaba</groupId>
            <artifactId>dubbo-common</artifactId>
            <version>${project.parent.version}</version>
        </dependency>
        <dependency>
            <groupId>org.apache.zookeeper</groupId>
            <artifactId>zookeeper</artifactId>
        </dependency>
        <dependency>
            <groupId>com.101tec</groupId>
            <artifactId>zkclient</artifactId>
        </dependency>
        <dependency>
            <groupId>org.apache.curator</groupId>
            <artifactId>curator-framework</artifactId>
        </dependency>
        <dependency>
            <groupId>org.apache.curator</groupId>
            <artifactId>curator-test</artifactId>
            <scope>test</scope>
        </dependency>
    </dependencies>
=======
<!--
 - Copyright 1999-2011 Alibaba Group.
 -  
 - Licensed under the Apache License, Version 2.0 (the "License");
 - you may not use this file except in compliance with the License.
 - You may obtain a copy of the License at
 -  
 -      http://www.apache.org/licenses/LICENSE-2.0
 -  
 - Unless required by applicable law or agreed to in writing, software
 - distributed under the License is distributed on an "AS IS" BASIS,
 - WITHOUT WARRANTIES OR CONDITIONS OF ANY KIND, either express or implied.
 - See the License for the specific language governing permissions and
 - limitations under the License.
-->
<project xmlns="http://maven.apache.org/POM/4.0.0" xmlns:xsi="http://www.w3.org/2001/XMLSchema-instance" xsi:schemaLocation="http://maven.apache.org/POM/4.0.0 http://maven.apache.org/maven-v4_0_0.xsd">
    <modelVersion>4.0.0</modelVersion>
    <parent>
        <groupId>com.alibaba</groupId>
        <artifactId>dubbo-remoting</artifactId>
        <version>2.6.3-SNAPSHOT</version>
    </parent>
    <artifactId>dubbo-remoting-zookeeper</artifactId>
    <packaging>jar</packaging>
    <name>${project.artifactId}</name>
    <description>The zookeeper remoting module of dubbo project</description>
    <properties>
        <skip_maven_deploy>false</skip_maven_deploy>
    </properties>
    <dependencies>
        <dependency>
            <groupId>com.alibaba</groupId>
            <artifactId>dubbo-common</artifactId>
            <version>${project.parent.version}</version>
        </dependency>
        <dependency>
            <groupId>org.apache.zookeeper</groupId>
            <artifactId>zookeeper</artifactId>
        </dependency>
        <dependency>
            <groupId>com.101tec</groupId>
            <artifactId>zkclient</artifactId>
        </dependency>
        <dependency>
            <groupId>org.apache.curator</groupId>
            <artifactId>curator-framework</artifactId>
        </dependency>
        <dependency>
            <groupId>org.apache.curator</groupId>
            <artifactId>curator-test</artifactId>
            <scope>test</scope>
        </dependency>
    </dependencies>
>>>>>>> 1e729afa
</project><|MERGE_RESOLUTION|>--- conflicted
+++ resolved
@@ -1,59 +1,3 @@
-<<<<<<< HEAD
-<!--
- - Copyright 1999-2011 Alibaba Group.
- -  
- - Licensed under the Apache License, Version 2.0 (the "License");
- - you may not use this file except in compliance with the License.
- - You may obtain a copy of the License at
- -  
- -      http://www.apache.org/licenses/LICENSE-2.0
- -  
- - Unless required by applicable law or agreed to in writing, software
- - distributed under the License is distributed on an "AS IS" BASIS,
- - WITHOUT WARRANTIES OR CONDITIONS OF ANY KIND, either express or implied.
- - See the License for the specific language governing permissions and
- - limitations under the License.
--->
-<project xmlns:xsi="http://www.w3.org/2001/XMLSchema-instance" xmlns="http://maven.apache.org/POM/4.0.0"
-         xsi:schemaLocation="http://maven.apache.org/POM/4.0.0 http://maven.apache.org/maven-v4_0_0.xsd">
-    <modelVersion>4.0.0</modelVersion>
-    <parent>
-        <groupId>com.alibaba</groupId>
-        <artifactId>dubbo-remoting</artifactId>
-        <version>2.6.2-SNAPSHOT</version>
-    </parent>
-    <artifactId>dubbo-remoting-zookeeper</artifactId>
-    <packaging>jar</packaging>
-    <name>${project.artifactId}</name>
-    <description>The zookeeper remoting module of dubbo project</description>
-    <properties>
-        <skip_maven_deploy>false</skip_maven_deploy>
-    </properties>
-    <dependencies>
-        <dependency>
-            <groupId>com.alibaba</groupId>
-            <artifactId>dubbo-common</artifactId>
-            <version>${project.parent.version}</version>
-        </dependency>
-        <dependency>
-            <groupId>org.apache.zookeeper</groupId>
-            <artifactId>zookeeper</artifactId>
-        </dependency>
-        <dependency>
-            <groupId>com.101tec</groupId>
-            <artifactId>zkclient</artifactId>
-        </dependency>
-        <dependency>
-            <groupId>org.apache.curator</groupId>
-            <artifactId>curator-framework</artifactId>
-        </dependency>
-        <dependency>
-            <groupId>org.apache.curator</groupId>
-            <artifactId>curator-test</artifactId>
-            <scope>test</scope>
-        </dependency>
-    </dependencies>
-=======
 <!--
  - Copyright 1999-2011 Alibaba Group.
  -  
@@ -107,5 +51,4 @@
             <scope>test</scope>
         </dependency>
     </dependencies>
->>>>>>> 1e729afa
 </project>